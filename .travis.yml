--- conflicted
+++ resolved
@@ -1,55 +1,18 @@
 language: python
 
-<<<<<<< HEAD
-env:
-  global:
-    - secure: "GH+DI7f9QenVtTZFEfn4B8wO5JJK65PkHDg8vY/npdW51y5PPAynTEf/++D0H4tjwqMuXwB5lrbWfYeskf29Xuq5MT5+FixajZFcbhscoSM9CGABeph2s2+Hm4kSIKmjnTlQLgJHVbwypnlU/W4sfMCbqeOmv2fYXCCt0GhtnWc="
-    - secure: "du3PQYEiDPw55TRzhk+Ocv1Gx1DuusbCSMVSQmccAoyOr7qxDqm+1jh2v13RmajNK7FnlKyC4xSTySVpSl70By2uhZlJT43EpenqIcpQWqUAm3nVr6etszdb1A6TfEGQrxZ8Y2j9KD6QAMNovsMZbl0bcDJDxTeFA4P/yU9UZcI="
-    - SO_DISABLE_MOCKS: "1"
-    - SO_DISABLE_MOTO_SERVER: "1"
-
-=======
->>>>>>> 9c505a78
 matrix:
   include:
     - python: '2.7'
-      name: 'python2.7 test'
       env:
-<<<<<<< HEAD
-        - SO_S3_URL: "s3://smart-open-py27-benchmark"
-        - SO_S3_RESULT_URL: "s3://smart-open-py27-benchmark-results"
-        - TOXENV: py27-test,py27-integration,py27-benchmark
-=======
         - RUN_BENCHMARKS: true
         - SO_S3_URL: "s3://smart-open-py27-benchmark"
         - SO_S3_RESULT_URL: "s3://smart-open-py27-benchmark-results"
         - BOTO_CONFIG: "/dev/null"
->>>>>>> 9c505a78
 
     - python: '3.5'
-      name: 'flake8'
-      env:
-        - TOXENV: flake8
-
-    - python: '3.5'
-      name: 'python3.5 test (mocked)'
-      env:
-        - SO_DISABLE_MOCKS: ""
-        - SO_DISABLE_MOTO_SERVER: ""
-        - TOXENV: py35-test,py35-integration,py35-benchmark
 
     - python: '3.6'
-      name: 'python3.6 test'
       env:
-<<<<<<< HEAD
-        - SO_S3_URL: "s3://smart-open-py36-benchmark"
-        - SO_S3_RESULT_URL: "s3://smart-open-py36-benchmark-results"
-        - TOXENV: py36-test,py36-integration,py36-benchmark
-
-    - python: '3.7'
-      name: 'python3.7 test'
-      env:
-=======
         - RUN_BENCHMARKS: true
         - SO_S3_URL: "s3://smart-open-py36-benchmark"
         - SO_S3_RESULT_URL: "s3://smart-open-py36-benchmark-results"
@@ -59,27 +22,13 @@
       dist: xenial
       env:
         - RUN_BENCHMARKS: true
->>>>>>> 9c505a78
         - SO_S3_URL: "s3://smart-open-py37-benchmark"
         - SO_S3_RESULT_URL: "s3://smart-open-py37-benchmark-results"
         - SO_ENABLE_MOTO_SERVER: "1"
         - BOTO_CONFIG: "/dev/null"
-        - TOXENV: py37-test,py37-integration,py37-benchmark
       dist: xenial
 
 install:
-<<<<<<< HEAD
-  - pip install tox
-
-script:
-  - if [[ ${TRAVIS_SECURE_ENV_VARS} = false ]]; then
-      echo "DISABLE INTEGRATION TESTING FOR S3";
-      unset SO_DISABLE_MOCKS;
-      unset SO_S3_URL;
-      unset SO_S3_RESULT_URL;
-    fi
-  - tox -vv
-=======
   - pip install --upgrade setuptools
   - pip install flask
   - pip install .[test]
@@ -123,11 +72,8 @@
       pytest integration-tests/test_s3_ported.py;
     fi
 
->>>>>>> 9c505a78
 
 cache:
   directories:
   - "$HOME/.cache/pip"
-  - "$HOME/.pyenv"
-  - "$HOME/.ccache"
-  - "$HOME/.pip-cache"+  - "$HOME/.pyenv"