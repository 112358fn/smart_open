--- conflicted
+++ resolved
@@ -26,10 +26,6 @@
 import smart_open.bytebuffer
 import smart_open.utils
 
-<<<<<<< HEAD
-
-=======
->>>>>>> 7a33d9d4
 logger = logging.getLogger(__name__)
 
 # AWS Lambda environments do not support multiprocessing.Queue or multiprocessing.Pool.
@@ -75,12 +71,14 @@
 END = 2
 WHENCE_CHOICES = [START, CURRENT, END]
 
-<<<<<<< HEAD
 URI_EXAMPLES = (
     's3://my_bucket/my_key',
     's3://my_key:my_secret@my_bucket/my_key',
     's3://my_key:my_secret@my_server:my_port@my_bucket/my_key',
 )
+
+_UPLOAD_ATTEMPTS = 6
+_SLEEP_SECONDS = 10
 
 
 def _safe_urlsplit(url):
@@ -215,10 +213,6 @@
         )
     else:
         resource_kwargs.update(endpoint_url=url)
-=======
-_UPLOAD_ATTEMPTS = 6
-_SLEEP_SECONDS = 10
->>>>>>> 7a33d9d4
 
 
 def clamp(value, minval, maxval):
