# Unreleased

<<<<<<< HEAD
  - Modify setup.py to explicitly support Py3.5 and above (PR [#471](https://github.com/RaRe-Technologies/smart_open/pull/471), [@Amertz08](https://github.com/Amertz08))
=======
  - Prevent smart_open from writing to logs on import (PR [#476](https://github.com/RaRe-Technologies/smart_open/pull/476), [@mpenkov](https://github.com/mpenkov))

# 1.11.1, 8 Apr 2020

  - Add missing boto dependency (Issue [#468](https://github.com/RaRe-Technologies/smart_open/issues/468))
>>>>>>> dc6684df

# 1.11.0, 8 Apr 2020

  - Fix GCS multiple writes (PR [#421](https://github.com/RaRe-Technologies/smart_open/pull/421), [@petedannemann](https://github.com/petedannemann))
  - Implemented efficient readline for ByteBuffer (PR [#426](https://github.com/RaRe-Technologies/smart_open/pull/426), [@mpenkov](https://github.com/mpenkov))
  - Fix WebHDFS read method (PR [#433](https://github.com/RaRe-Technologies/smart_open/pull/433), [@mpenkov](https://github.com/mpenkov))
  - Make S3 uploads more robust (PR [#434](https://github.com/RaRe-Technologies/smart_open/pull/434), [@mpenkov](https://github.com/mpenkov))
  - Add pathlib monkeypatch with replacement of `pathlib.Path.open` (PR [#436](https://github.com/RaRe-Technologies/smart_open/pull/436), [@menshikh-iv](https://github.com/menshikh-iv))
  - Fix error when calling str() or repr() on GCS SeekableBufferedInputBase (PR [#442](https://github.com/RaRe-Technologies/smart_open/pull/442), [@robcowie](https://github.com/robcowie))
  - Move optional dependencies to extras (PR [#454](https://github.com/RaRe-Technologies/smart_open/pull/454), [@Amertz08](https://github.com/Amertz08))
  - Correctly handle GCS paths that contain '?' char  (PR [#460](https://github.com/RaRe-Technologies/smart_open/pull/460), [@chakruperitus](https://github.com/chakruperitus))
  - Make our doctools submodule more robust (PR [#467](https://github.com/RaRe-Technologies/smart_open/pull/467), [@mpenkov](https://github.com/mpenkov))

Starting with this release, you will have to run:

    pip install smart_open[gcs] to use the GCS transport.

In the future, all extra dependencies will be optional.  If you want to continue installing all of them, use:

	pip install smart_open[all]

See the README.rst for details.

# 1.10.0, 16 Mar 2020

  - Various webhdfs improvements (PR [#383](https://github.com/RaRe-Technologies/smart_open/pull/383), [@mrk-its](https://github.com/mrk-its))
  - Fixes "the connection was closed by the remote peer" error (PR [#389](https://github.com/RaRe-Technologies/smart_open/pull/389), [@Gapex](https://github.com/Gapex))
  - allow use of S3 single part uploads (PR [#400](https://github.com/RaRe-Technologies/smart_open/pull/400), [@adrpar](https://github.com/adrpar))
  - Add test data in package via MANIFEST.in (PR [#401](https://github.com/RaRe-Technologies/smart_open/pull/401), [@jayvdb](https://github.com/jayvdb))
  - Google Cloud Storage (GCS) (PR [#404](https://github.com/RaRe-Technologies/smart_open/pull/404), [@petedannemann](https://github.com/petedannemann))
  - Implement to_boto3 function for S3 I/O. (PR [#405](https://github.com/RaRe-Technologies/smart_open/pull/405), [@mpenkov](https://github.com/mpenkov))
  - enable smart_open to operate without docstrings (PR [#406](https://github.com/RaRe-Technologies/smart_open/pull/406), [@mpenkov](https://github.com/mpenkov))
  - Implement object_kwargs parameter (PR [#411](https://github.com/RaRe-Technologies/smart_open/pull/411), [@mpenkov](https://github.com/mpenkov))
  - Remove dependency on old boto library (PR [#413](https://github.com/RaRe-Technologies/smart_open/pull/413), [@mpenkov](https://github.com/mpenkov))
  - implemented efficient readline for ByteBuffer (PR [#426](https://github.com/RaRe-Technologies/smart_open/pull/426), [@mpenkov](https://github.com/mpenkov))
  - improve buffering efficiency (PR [#427](https://github.com/RaRe-Technologies/smart_open/pull/427), [@mpenkov](https://github.com/mpenkov))
  - fix WebHDFS read method (PR [#433](https://github.com/RaRe-Technologies/smart_open/pull/433), [@mpenkov](https://github.com/mpenkov))
  - Make S3 uploads more robust (PR [#434](https://github.com/RaRe-Technologies/smart_open/pull/434), [@mpenkov](https://github.com/mpenkov))

# 1.9.0, 3 Nov 2019

  - Add version_id transport parameter for fetching a specific S3 object version (PR [#325](https://github.com/RaRe-Technologies/smart_open/pull/325), [@interpolatio](https://github.com/interpolatio))
  - Document passthrough use case (PR [#333](https://github.com/RaRe-Technologies/smart_open/pull/333), [@mpenkov](https://github.com/mpenkov))
  - Support seeking over HTTP and HTTPS (PR [#339](https://github.com/RaRe-Technologies/smart_open/pull/339), [@interpolatio](https://github.com/interpolatio))
  - Add support for rt, rt+, wt, wt+, at, at+ methods (PR [#342](https://github.com/RaRe-Technologies/smart_open/pull/342), [@interpolatio](https://github.com/interpolatio))
  - Change VERSION to version.py (PR [#349](https://github.com/RaRe-Technologies/smart_open/pull/349), [@mpenkov](https://github.com/mpenkov))
  - Adding howto guides (PR [#355](https://github.com/RaRe-Technologies/smart_open/pull/355), [@mpenkov](https://github.com/mpenkov))
  - smart_open/s3: Initial implementations of str and repr (PR [#359](https://github.com/RaRe-Technologies/smart_open/pull/359), [@ZlatSic](https://github.com/ZlatSic))
  - Support writing any bytes-like object to S3. (PR [#361](https://github.com/RaRe-Technologies/smart_open/pull/361), [@gilbsgilbs](https://github.com/gilbsgilbs))

# 1.8.4, 2 Jun 2019

  - Don't use s3 bucket_head to check for bucket existence (PR [#315](https://github.com/RaRe-Technologies/smart_open/pull/315), [@caboteria](https://github.com/caboteria))
  - Dont list buckets in s3 tests (PR [#318](https://github.com/RaRe-Technologies/smart_open/pull/318), [@caboteria](https://github.com/caboteria))
  - Use warnings.warn instead of logger.warning (PR [#321](https://github.com/RaRe-Technologies/smart_open/pull/321), [@mpenkov](https://github.com/mpenkov))
  - Optimize reading from S3 (PR [#322](https://github.com/RaRe-Technologies/smart_open/pull/322), [@mpenkov](https://github.com/mpenkov))

# 1.8.3, 26 April 2019

  - Improve S3 read performance by not copying buffer (PR [#284](https://github.com/RaRe-Technologies/smart_open/pull/284), [@aperiodic](https://github.com/aperiodic))
  - accept bytearray and memoryview as input to write in s3 submodule (PR [#293](https://github.com/RaRe-Technologies/smart_open/pull/293), [@bmizhen-exos](https://github.com/bmizhen-exos))
  - Fix two S3 bugs (PR [#307](https://github.com/RaRe-Technologies/smart_open/pull/307), [@mpenkov](https://github.com/mpenkov))
  - Minor fixes: bz2file dependency, paramiko warning handling (PR [#309](https://github.com/RaRe-Technologies/smart_open/pull/309), [@mpenkov](https://github.com/mpenkov))
  - improve unit tests (PR [#310](https://github.com/RaRe-Technologies/smart_open/pull/310), [@mpenkov](https://github.com/mpenkov))

# 1.8.2, 17 April 2019

  - Removed dependency on lzma (PR [#262](https://github.com/RaRe-Technologies/smart_open/pull/282), [@tdhopper](https://github.com/tdhopper))
  - backward compatibility fixes (PR [#294](https://github.com/RaRe-Technologies/smart_open/pull/294), [@mpenkov](https://github.com/mpenkov))
  - Minor fixes (PR [#291](https://github.com/RaRe-Technologies/smart_open/pull/291), [@mpenkov](https://github.com/mpenkov))
  - Fix #289: the smart_open package now correctly exposes a `__version__` attribute
  - Fix #285: handle edge case with question marks in an S3 URL

This release rolls back support for transparently decompressing .xz files,
previously introduced in 1.8.1.  This is a useful feature, but it requires a
tricky dependency.  It's still possible to handle .xz files with relatively
little effort. Please see the
[README.rst](https://github.com/RaRe-Technologies/smart_open/blob/master/README.rst#supported-compression-formats)
file for details.

# 1.8.1, 6 April 2019

  - Added support for .xz / lzma (PR [#262](https://github.com/RaRe-Technologies/smart_open/pull/262), [@vmarkovtsev](https://github.com/vmarkovtsev))
  - Added streaming HTTP support (PR [#236](https://github.com/RaRe-Technologies/smart_open/pull/236), [@handsomezebra](https://github.com/handsomezebra))
  - Fix handling of "+" mode, refactor tests (PR [#263](https://github.com/RaRe-Technologies/smart_open/pull/263), [@vmarkovtsev](https://github.com/vmarkovtsev))
  - Added support for SSH/SCP/SFTP (PR [#58](https://github.com/RaRe-Technologies/smart_open/pull/58), [@val314159](https://github.com/val314159) & [@mpenkov](https://github.com/mpenkov))
  - Added new feature: compressor registry (PR [#266](https://github.com/RaRe-Technologies/smart_open/pull/266), [@mpenkov](https://github.com/mpenkov))
  - Implemented new `smart_open.open` function (PR [#268](https://github.com/RaRe-Technologies/smart_open/pull/268), [@mpenkov](https://github.com/mpenkov))

## smart_open.open

This new function replaces `smart_open.smart_open`, which is now deprecated.
Main differences:

- ignore_extension → ignore_ext
- new `transport_params` dict parameter to contain keyword parameters for the transport layer (S3, HTTPS, HDFS, etc).

Main advantages of the new function:

- Simpler interface for the user, less parameters
- Greater API flexibility: adding additional keyword arguments will no longer require updating the top-level interface
- Better documentation for keyword parameters (previously, they were documented via examples only)

The old `smart_open.smart_open` function is deprecated, but continues to work as previously.


# 1.8.0, 17th January 2019

  - Add `python3.7` support (PR [#240](https://github.com/RaRe-Technologies/smart_open/pull/240), [@menshikh-iv](https://github.com/menshikh-iv))
  - Add `http/https` schema correctly (PR [#242](https://github.com/RaRe-Technologies/smart_open/pull/242), [@gliv](https://github.com/gliv))
  - Fix url parsing for `S3` (PR [#235](https://github.com/RaRe-Technologies/smart_open/pull/235), [@rileypeterson](https://github.com/rileypeterson))
  - Clean up `_parse_uri_s3x`, resolve edge cases (PR [#237](https://github.com/RaRe-Technologies/smart_open/pull/237), [@mpenkov](https://github.com/mpenkov))
  - Handle leading slash in local path edge case (PR [#238](https://github.com/RaRe-Technologies/smart_open/pull/238), [@mpenkov](https://github.com/mpenkov))
  - Roll back README changes (PR [#239](https://github.com/RaRe-Technologies/smart_open/pull/239), [@mpenkov](https://github.com/mpenkov))
  - Add example how to work with Digital Ocean spaces and boto profile (PR [#248](https://github.com/RaRe-Technologies/smart_open/pull/248), [@navado](https://github.com/@navado) & [@mpenkov](https://github.com/mpenkov))
  - Fix boto fail to load gce plugin (PR [#255](https://github.com/RaRe-Technologies/smart_open/pull/255), [@menshikh-iv](https://github.com/menshikh-iv))
  - Drop deprecated `sudo` from travis config (PR [#256](https://github.com/RaRe-Technologies/smart_open/pull/256), [@cclauss](https://github.com/cclauss))
  - Raise `ValueError` if s3 key does not exist (PR [#245](https://github.com/RaRe-Technologies/smart_open/pull/245), [@adrpar](https://github.com/adrpar))
  - Ensure `_list_bucket` uses continuation token for subsequent pages (PR [#246](https://github.com/RaRe-Technologies/smart_open/pull/246), [@tcsavage](https://github.com/tcsavage))

# 1.7.1, 18th September 2018

  - Unpin boto/botocore for regular installation. Fix #227 (PR [#232](https://github.com/RaRe-Technologies/smart_open/pull/232), [@menshikh-iv](https://github.com/menshikh-iv))

# 1.7.0, 18th September 2018

  - Drop support for `python3.3` and `python3.4` & workaround for broken `moto` (PR [#225](https://github.com/RaRe-Technologies/smart_open/pull/225), [@menshikh-iv](https://github.com/menshikh-iv))
  - Add `s3a://` support for `S3`. Fix #210 (PR [#229](https://github.com/RaRe-Technologies/smart_open/pull/229), [@mpenkov](https://github.com/mpenkov))
  - Allow use `@` in object (key) names for `S3`. Fix #94 (PRs [#204](https://github.com/RaRe-Technologies/smart_open/pull/204) & [#224](https://github.com/RaRe-Technologies/smart_open/pull/224), [@dkasyanov](https://github.com/dkasyanov) & [@mpenkov](https://github.com/mpenkov))
  - Make `close` idempotent & add dummy `flush` for `S3` (PR [#212](https://github.com/RaRe-Technologies/smart_open/pull/212), [@mpenkov](https://github.com/mpenkov))
  - Use built-in `open` whenever possible. Fix #207 (PR [#208](https://github.com/RaRe-Technologies/smart_open/pull/208), [@mpenkov](https://github.com/mpenkov))
  - Fix undefined name `uri` in `smart_open_lib.py`. Fix #213 (PR [#214](https://github.com/RaRe-Technologies/smart_open/pull/214), [@cclauss](https://github.com/cclauss))
  - Fix new unittests from [#212](https://github.com/RaRe-Technologies/smart_open/pull/212) (PR [#219](https://github.com/RaRe-Technologies/smart_open/pull/219), [@mpenkov](https://github.com/mpenkov))
  - Reorganize README & make examples py2/py3 compatible (PR [#211](https://github.com/RaRe-Technologies/smart_open/pull/211), [@piskvorky](https://github.com/piskvorky))

# 1.6.0, 29th June 2018

  - Migrate to `boto3`. Fix #43 (PR [#164](https://github.com/RaRe-Technologies/smart_open/pull/164), [@mpenkov](https://github.com/mpenkov))
  - Refactoring smart_open to share compression and encoding functionality (PR [#185](https://github.com/RaRe-Technologies/smart_open/pull/185), [@mpenkov](https://github.com/mpenkov))
  - Drop `python2.6` compatibility. Fix #156 (PR [#192](https://github.com/RaRe-Technologies/smart_open/pull/192), [@mpenkov](https://github.com/mpenkov))
  - Accept a custom `boto3.Session` instance (support STS AssumeRole). Fix #130, #149, #199 (PR [#201](https://github.com/RaRe-Technologies/smart_open/pull/201), [@eschwartz](https://github.com/eschwartz))
  - Accept `multipart_upload` parameters (supports ServerSideEncryption) for `S3`. Fix (PR [#202](https://github.com/RaRe-Technologies/smart_open/pull/202), [@eschwartz](https://github.com/eschwartz))
  - Add support for `pathlib.Path`. Fix #170 (PR [#175](https://github.com/RaRe-Technologies/smart_open/pull/175), [@clintval](https://github.com/clintval))
  - Fix performance regression using local file-system. Fix #184 (PR [#190](https://github.com/RaRe-Technologies/smart_open/pull/190), [@mpenkov](https://github.com/mpenkov))
  - Replace `ParsedUri` class with functions, cleanup internal argument parsing (PR [#191](https://github.com/RaRe-Technologies/smart_open/pull/191), [@mpenkov](https://github.com/mpenkov))
  - Handle edge case (read 0 bytes) in read function. Fix #171 (PR [#193](https://github.com/RaRe-Technologies/smart_open/pull/193), [@mpenkov](https://github.com/mpenkov))
  - Fix bug with changing `f._current_pos` when call `f.readline()` (PR [#182](https://github.com/RaRe-Technologies/smart_open/pull/182), [@inksink](https://github.com/inksink))
  - Сlose the old body explicitly after `seek` for `S3`. Fix #187 (PR [#188](https://github.com/RaRe-Technologies/smart_open/pull/188), [@inksink](https://github.com/inksink))

# 1.5.7, 18th March 2018

  - Fix author/maintainer fields in `setup.py`, avoid bug from `setuptools==39.0.0` and add workaround for `botocore` and `python==3.3`. Fix #176 (PR [#178](https://github.com/RaRe-Technologies/smart_open/pull/178) & [#177](https://github.com/RaRe-Technologies/smart_open/pull/177), [@menshikh-iv](https://github.com/menshikh-iv) & [@baldwindc](https://github.com/baldwindc))

# 1.5.6, 28th December 2017

  - Improve S3 read performance. Fix #152 (PR [#157](https://github.com/RaRe-Technologies/smart_open/pull/157), [@mpenkov](https://github.com/mpenkov))
  - Add integration testing + benchmark with real S3. Partial fix #151, #156 (PR [#158](https://github.com/RaRe-Technologies/smart_open/pull/158), [@menshikh-iv](https://github.com/menshikh-iv) & [@mpenkov](https://github.com/mpenkov))
  - Disable integration testing if secure vars isn't defined (PR [#157](https://github.com/RaRe-Technologies/smart_open/pull/158), [@menshikh-iv](https://github.com/menshikh-iv))

# 1.5.5, 6th December 2017

  - Fix problems from 1.5.4 release. Fix #153, #154 , partial fix #152 (PR [#155](https://github.com/RaRe-Technologies/smart_open/pull/155), [@mpenkov](https://github.com/mpenkov))

# 1.5.4, 30th November 2017

  - Add naitive .gz support for HDFS (PR [#128](https://github.com/RaRe-Technologies/smart_open/pull/128), [@yupbank](https://github.com/yupbank))
  - Drop python2.6 support + fix style (PR [#137](https://github.com/RaRe-Technologies/smart_open/pull/137), [@menshikh-iv](https://github.com/menshikh-iv))
  - Create separate compression-specific layer. Fix [#91](https://github.com/RaRe-Technologies/smart_open/issues/91) (PR [#131](https://github.com/RaRe-Technologies/smart_open/pull/131), [@mpenkov](https://github.com/mpenkov))
  - Fix ResourceWarnings + replace deprecated assertEquals (PR [#140](https://github.com/RaRe-Technologies/smart_open/pull/140), [@horpto](https://github.com/horpto))
  - Add encoding parameter to smart_open. Fix [#142](https://github.com/RaRe-Technologies/smart_open/issues/142) (PR [#143](https://github.com/RaRe-Technologies/smart_open/pull/143), [@mpenkov](https://github.com/mpenkov))
  - Add encoding tests for readers. Fix [#145](https://github.com/RaRe-Technologies/smart_open/issues/145), partial fix [#146](https://github.com/RaRe-Technologies/smart_open/issues/146) (PR [#147](https://github.com/RaRe-Technologies/smart_open/pull/147), [@mpenkov](https://github.com/mpenkov))
  - Fix file mode for updating case (PR [#150](https://github.com/RaRe-Technologies/smart_open/pull/150), [@menshikh-iv](https://github.com/menshikh-iv))

# 1.5.3, 18th May 2017

  - Remove GET parameters from url. Fix #120 (PR #121, @mcrowson)

# 1.5.2, 12th Apr 2017

  - Enable compressed formats over http. Avoid filehandle leak. Fix #109 and #110. (PR #112, @robottwo )
  - Make possible to change number of retries (PR #102, @shaform)	

# 1.5.1, 16th Mar 2017

  - Bugfix for compressed formats (PR #110, @tmylk)

# 1.5.0, 14th Mar 2017

  - HTTP/HTTPS read support w/ Kerberos (PR #107, @robottwo)

# 1.4.0, 13th Feb 2017

  - HdfsOpenWrite implementation similar to read (PR #106, @skibaa)  
  - Support custom S3 server host, port, ssl. (PR #101, @robottwo)
  - Add retry around `s3_iter_bucket_process_key` to address S3 Read Timeout errors. (PR #96, @bbbco)  
  - Include tests data in sdist + install them. (PR #105, @cournape)
  
# 1.3.5, 5th October 2016

# - Add MANIFEST.in required for conda-forge recip (PR #90, @tmylk)
  - Fix #92. Allow hash in filename (PR #93, @tmylk)

# 1.3.4, 26th August 2016

  - Relative path support (PR #73, @yupbank)
  - Move gzipstream module to smart_open package (PR #81, @mpenkov)
  - Ensure reader objects never return None (PR #81, @mpenkov)
  - Ensure read functions never return more bytes than asked for (PR #84, @mpenkov)
  - Add support for reading gzipped objects until EOF, e.g. read() (PR #81, @mpenkov)
  - Add missing parameter to read_from_buffer call (PR #84, @mpenkov)
  - Add unit tests for gzipstream (PR #84, @mpenkov)
  - Bundle gzipstream to enable streaming of gzipped content from S3 (PR #73, @mpenkov)
  - Update gzipstream to avoid deep recursion (PR #73, @mpenkov)
  - Implemented readline for S3 (PR #73, @mpenkov)
  - Added pip requirements.txt (PR #73, @mpenkov)
  - Invert NO_MULTIPROCESSING flag (PR #79, @Janrain-Colin)
  - Add ability to add query to webhdfs uri. (PR #78, @ellimilial)

# 1.3.3, 16th May 2016

  - Accept an instance of boto.s3.key.Key to smart_open (PR #38, @asieira)
  - Allow passing `encrypt_key` and other parameters to `initiate_multipart_upload` (PR #63, @asieira)
  - Allow passing boto `host` and `profile_name` to smart_open (PR #71 #68, @robcowie)
  - Write an empty key to S3 even if nothing is written to S3OpenWrite (PR #61, @petedmarsh)
  - Support `LC_ALL=C` environment variable setup (PR #40, @nikicc)
  - Python 3.5 support

# 1.3.2, 3rd January 2016

  - Bug fix release to enable 'wb+' file mode (PR #50)


# 1.3.1, 18th December 2015

  - Disable multiprocessing if unavailable. Allows to run on Google Compute Engine. (PR #41, @nikicc)
  - Httpretty updated to allow LC_ALL=C locale config. (PR #39, @jsphpl)
  - Accept an instance of boto.s3.key.Key (PR #38, @asieira)


# 1.3.0, 19th September 2015

  - WebHDFS read/write (PR #29, @ziky90)
  - re-upload last S3 chunk in failed upload (PR #20, @andreycizov)
  - return the entire key in s3_iter_bucket instead of only the key name (PR #22, @salilb)
  - pass optional keywords on S3 write (PR #30, @val314159)
  - smart_open a no-op if passed a file-like object with a read attribute (PR #32, @gojomo)
  - various improvements to testing (PR #30, @val314159)


# 1.1.0, 1st February 2015

  - support for multistream bzip files (PR #9, @pombredanne)
  - introduce this CHANGELOG<|MERGE_RESOLUTION|>--- conflicted
+++ resolved
@@ -1,14 +1,11 @@
 # Unreleased
 
-<<<<<<< HEAD
+  - Prevent smart_open from writing to logs on import (PR [#476](https://github.com/RaRe-Technologies/smart_open/pull/476), [@mpenkov](https://github.com/mpenkov))
   - Modify setup.py to explicitly support Py3.5 and above (PR [#471](https://github.com/RaRe-Technologies/smart_open/pull/471), [@Amertz08](https://github.com/Amertz08))
-=======
-  - Prevent smart_open from writing to logs on import (PR [#476](https://github.com/RaRe-Technologies/smart_open/pull/476), [@mpenkov](https://github.com/mpenkov))
 
 # 1.11.1, 8 Apr 2020
 
   - Add missing boto dependency (Issue [#468](https://github.com/RaRe-Technologies/smart_open/issues/468))
->>>>>>> dc6684df
 
 # 1.11.0, 8 Apr 2020
 
